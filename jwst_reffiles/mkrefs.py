#!/usr/bin/env python
'''
create reference files for JWST instruments
A. Rest
'''
import argparse
import glob
import os
import re
import sys
import types

import astropy.io.fits as fits
import astropy
import numpy as np
import scipy

from tools import astrotableclass,yamlcfgclass
from mkref import mkrefclass

# get the root dir of the code. This is needed only if the scripts are not installed as a module!
#if 'JWST_MKREFS_SRCDIR' in os.environ:
#    rootdir = os.environ['JWST_MKREFS_SRCDIR']
#    sys.path.extend([rootdir,
#                     '%s/gain' % rootdir,
#                     '%s/badpix_map' % rootdir])
#else:
rootdir = os.path.dirname(os.path.realpath(__file__))

<<<<<<< HEAD
=======
from .utils.tools import astrotableclass,yamlcfgclass
from .mkref import mkrefclass
>>>>>>> 756bf341

class cmdsclass(astrotableclass):
    def __init__(self):
        astrotableclass.__init__(self)


<<<<<<< HEAD
=======

>>>>>>> 756bf341
class mkrefsclass(astrotableclass):
    def __init__(self):
        astrotableclass.__init__(self)

        #config file
        self.cfg = None

        self.imtable = astrotableclass()
        self.images4ssb = astrotableclass()
        #self.darks = None
        #self.flats = None

        #
        self.DDtable = astrotableclass()
        self.FFtable = astrotableclass()
        self.DDFFtable = astrotableclass()

        self.cmdtable = cmdsclass()

    def define_options(self, parser=None, usage=None):
        if parser is None:
            parser = argparse.ArgumentParser(usage=usage, conflict_handler='resolve')
        parser.add_argument("reftypes_and_imagelist", nargs='+', help=("list of ref types to be done"
                                                                       "and image (or file patterns) lists"))
        parser.add_argument('-b', '--batchmode', help="run the commands in batch mode (default=%(default)s)",
                            action="store_true", default=False)
        parser.add_argument('--onlyshow', help="only show what would be done, but don't do it."
                                               "(default=%(default)s)", action="store_true", default=False)

        mkref = mkrefclass()
        parser = mkref.refoptions4mkrefs(parser=parser)
        return(parser)

<<<<<<< HEAD
    def loadcfgfiles(self, maincfgfile, extracfgfiles=None, params=None, params4all=None,
                     params4sections=None, requireParamExists=True):
        if self.cfg is None:
=======
    def loadcfgfiles(self,maincfgfile,extracfgfiles=None,params=None,params4all=None,params4sections=None,requireParamExists=True):
        if self.cfg == None:
>>>>>>> 756bf341
            self.cfg = yamlcfgclass()
        if self.cfg.loadcfgfiles(maincfgfile, extracfgfiles=extracfgfiles,
                                 params=params, params4all=params4all, params4sections=params4sections,
                                 requireParamExists=requireParamExists, verbose=self.verbose):
            raise RuntimeError("Something went wrong when loading config files!")
        return(0)

<<<<<<< HEAD
    def trim_imagelist(self, imagelist, basenamepattern=None):
=======
    def trim_imagelist(self,imagelist,basenamepattern=None):
>>>>>>> 756bf341
        '''
        only keep fits file that match basenamepattern
        '''

        # print imagelist
        if imagelist is None or len(imagelist) == 0:
            print('Nothing to do, no images!!!')
            return(imagelist)

        if basenamepattern is not None:
            newimagelist = []
            basenamepattern_compiled = re.compile(basenamepattern)
            # make sure the input files are all ok!
<<<<<<< HEAD
            for i in range(len(imagelist)):
=======
            for i in xrange(len(imagelist)):
>>>>>>> 756bf341

                m = basenamepattern_compiled.search(imagelist[i])
                if m is None:
                    print('SKIPPING', imagelist[i])
                else:
                    #if len(m.groups())==0:
                    #    raise RuntimeError,"%s is matching %s, but does not return basename" % (basenamepattern_compiled.pattern,imagelist[i])
                    #basename = m.groups()[0]
                    #print 'VVV',imagelist[i]
                    newimagelist.append(imagelist[i])
            if len(imagelist) != len(newimagelist):
                if self.verbose > 1:
                    print('skipping {} out of {} images, {} left'.format(len(imagelist)-len(newimagelist),
                                                                         len(imagelist), len(newimagelist)))
            imagelist = newimagelist

        return(imagelist)

<<<<<<< HEAD
    def parse_reftypes_images(self, reftypes_and_imagelist, basenamepattern=None):
=======
    def parse_reftypes_images(self,reftypes_and_imagelist,basenamepattern=None):
>>>>>>> 756bf341
        reftypelist = []
        imagelist = []
        for s in reftypes_and_imagelist:
            if s in self.cfg.params['reftypes']:
                reftypelist.append(s)
            else:
                if not os.path.isfile(s):
                    raise RuntimeError("ERROR: file %s does not exist, thus not a viable input file" % s)
                imagelist.append(os.path.abspath(s))

<<<<<<< HEAD
        imagelist = self.trim_imagelist(imagelist, basenamepattern)

        return(reftypelist, imagelist)
=======
        imagelist = self.trim_imagelist(imagelist,basenamepattern)

        return(reftypelist,imagelist)
>>>>>>> 756bf341

    def getimtypes(self):
        if not ('imtype' in self.imtable.t.colnames):
            self.imtable.t['imtype'] = None

        darkpattern = re.compile(self.cfg.params['inputfiles']['dark_pattern'])
        flatpattern = re.compile(self.cfg.params['inputfiles']['flat_pattern'])

<<<<<<< HEAD
        for i in range(len(self.imtable.t)):
=======
        for i in xrange(len(self.imtable.t)):
>>>>>>> 756bf341
            shortfilename = os.path.basename(self.imtable.t['fitsfile'][i])
            if darkpattern.search(shortfilename):
                self.imtable.t['imtype'][i] = 'dark'
            elif flatpattern.search(shortfilename):
                self.imtable.t['imtype'][i] = 'flat'
            else:
<<<<<<< HEAD
                print('ERROR: image type of image %s is unknown!')

    def getimageinfo(self, imagelist, dateobsfitskey=None, timeobsfitskey=None, mjdobsfitskey=None):

        # self.imtable['fitsfile'].format('%s')
        self.imtable.t['fitsfile'] = imagelist
        self.imtable.t['imID'] = list(range(len(imagelist)))
        self.imtable.t['imtype'] = None
        self.imtable.t['skip'] = False
=======
                print 'ERROR: image type of image %s is unknown!'


    def getimageinfo(self,imagelist,dateobsfitskey=None,timeobsfitskey=None,mjdobsfitskey=None):

        #self.imtable['fitsfile'].format('%s')
        self.imtable.t['fitsfile']=imagelist
        self.imtable.t['imID']=range(len(imagelist))
        self.imtable.t['imtype']=None
        self.imtable.t['skip']=False
>>>>>>> 756bf341

        requiredfitskeys = self.cfg.params['inputfiles']['requiredfitskeys']
        if requiredfitskeys is None:
            requiredfitskeys = []
        if type(requiredfitskeys) == bytes:
            requiredfitskeys = [requiredfitskeys]
        if dateobsfitskey is not None:
            requiredfitskeys.append(dateobsfitskey)
        if timeobsfitskey is not None:
            requiredfitskeys.append(timeobsfitskey)
        if mjdobsfitskey is not None:
            requiredfitskeys.append(mjdobsfitskey)
            mjdcol = mjdobsfitskey
        else:
            mjdcol = 'MJD'

<<<<<<< HEAD
        self.imtable.fitsheader2table('fitsfile',
                                      requiredfitskeys=requiredfitskeys,
                                      optionalfitskey=self.cfg.params['inputfiles']['optionalfitskeys'],
                                      raiseError=False, skipcolname='skip')
        self.imtable.dateobs2mjd(dateobsfitskey, mjdcol, mjdobscol=mjdobsfitskey, timeobscol=timeobsfitskey)
=======

        self.imtable.fitsheader2table('fitsfile',
                                      requiredfitskeys=requiredfitskeys,
                                      optionalfitskey=self.cfg.params['inputfiles']['optionalfitskeys'],
                                      raiseError=False,skipcolname='skip')
        self.imtable.dateobs2mjd(dateobsfitskey,mjdcol,mjdobscol=mjdobsfitskey,timeobscol=timeobsfitskey)
>>>>>>> 756bf341

        self.getimtypes()
        # sort by MJD
        self.imtable.t.sort('MJD')

        #self.darks = self.imtable.t[np.where(self.imtable.t['imtype']=='dark')]
        #self.flats = self.imtable.t[np.where(self.imtable.t['imtype']=='flat')]

        return(0)

<<<<<<< HEAD
    def organize_inputfiles(self, reftypes_and_imagelist):
=======
    def organize_inputfiles(self,reftypes_and_imagelist):
>>>>>>> 756bf341

        # parse teh command line arguments for reftypes and images
        (reftypelist, imagelist) = self.parse_reftypes_images(reftypes_and_imagelist,
                                                              basenamepattern=self.cfg.params['inputfiles']['basenamepattern'])
        self.reftypelist = reftypelist

        # make the image table and populate it with info. Also get teh darks and flats table
        self.getimageinfo(imagelist,
                          dateobsfitskey=self.cfg.params['inputfiles']['dateobs_fitskey'],
                          timeobsfitskey=self.cfg.params['inputfiles']['timeobs_fitskey'],
                          mjdobsfitskey=self.cfg.params['inputfiles']['mjdobs_fitskey'])

        self.detectors = set(self.imtable.t['DETECTOR'])

        if self.verbose:
            print('#################\n### %d images found!' % len(self.imtable.t))
            print('### %d darks, %d flats' % (len(np.where(self.imtable.t['imtype'] == 'dark')[0]), len(np.where(self.imtable.t['imtype'] == 'flat')[0])))
            print('### %d detectors:' % (len(self.detectors)), ", ".join(self.detectors))
            if self.verbose>1:
                print(self.imtable.t)

    def get_optional_arguments(self, args, sysargv):
        fitspattern = re.compile('\.fits$')

        opt_arg_list = []
        for i in range(1, len(sysargv)):
            if sysargv[i] in args.reftypes_and_imagelist:
                if sysargv[i] in self.reftypelist:
                    print('this is a reftype', sysargv[i])
                else:
                    # test if it is an image
                    if not fitspattern.search(sysargv[i]):
                        print('not a fits file! filepattern?', sysargv[i])
            else:
                opt_arg_list.append(sysargv[i])
        print('optional arguments:', opt_arg_list)
        return(opt_arg_list)

<<<<<<< HEAD
    def getDlist(self, detector):
=======
    def getDlist(self,detector):
>>>>>>> 756bf341
        '''
        returns list of Dark indeces, where the indices refer to the self.darks table
        '''

        #self.imtable.t['skip'][7]=True
        # indices for dark frames
        dindex, = np.where(self.imtable.t['imtype'] == 'dark')
        # indices for detector and not skipped
        dindex4detector = dindex[np.where(np.logical_and(self.imtable.t['DETECTOR'][dindex] == detector,
                                                         np.logical_not(self.imtable.t['skip'][dindex])))]
        if self.verbose > 2:
            print('Possible %d Darks for detector %s' % (len(dindex4detector), detector))
            print(self.imtable.t[dindex4detector])

        #D = astrotableclass(names=('D1index','D1imID'),dtype=('i4', 'i4'))
        D = astrotableclass()
        D.t['D1index'] = dindex4detector
        D.t['D1imID'] = self.imtable.t['imID'][dindex4detector]
        D.t['D1index', 'D1imID'].format = '%d'
        #print D.t
        #sys.exit(0)
<<<<<<< HEAD
        return(D, ('D1',))

    def getDDlist(self, detector, max_Delta_MJD=None):
=======
        return(D,('D1',))


    def getDDlist(self,detector,max_Delta_MJD=None):
>>>>>>> 756bf341
        '''
        returns list of Dark-Dark pair indeces,  where the indices refer to the self.imtable table
        '''
        if self.verbose > 1:
            print('# Getting DD list')
        #self.imtable.t['skip'][7]=True
        #print  self.imtable.t[6:11]

        # indices for dark frames
        dindex, = np.where(self.imtable.t['imtype'] == 'dark')
        # indices for detector and not skipped
        dindex4detector = dindex[np.where(np.logical_and(self.imtable.t['DETECTOR'][dindex] == detector,
                                                         np.logical_not(self.imtable.t['skip'][dindex])))]
        if self.verbose > 2:
            print('Possible %d Darks for detector %s' % (len(dindex4detector), detector))
            print(self.imtable.t[dindex4detector])

        DD = astrotableclass(names=('D1index', 'D2index', 'D1imID', 'D2imID'), dtype=('i4', 'i4', 'i4', 'i4'))
        i = 0
        while i < len(dindex4detector)-1:
            if max_Delta_MJD is not None:
                if self.verbose > 2:
                    print('Checking if imID=%d and %d can be DD' % (self.imtable.t['imID'][dindex4detector[i]],
                                                                    self.imtable.t['imID'][dindex4detector[i+1]]))
                dMJD = self.imtable.t['MJD'][dindex4detector[i+1]]-self.imtable.t['MJD'][dindex4detector[i]]
                print('dMJD:', dMJD)
                if dMJD > max_Delta_MJD:
                    if self.verbose > 2:
                        print('Skipping imID=%d (MJD=%f) since imID=%d is not within timelimit (Delta MJD = %f>%f)!' % (self.imtable.t['imID'][dindex4detector[i]],self.imtable.t['MJD'][i],self.imtable.t['imID'][dindex4detector[i+1]],dMJD,max_Delta_MJD))
                    i += 1
                    continue
<<<<<<< HEAD
            if self.verbose > 1:
                print('Adding DD pair with imID=%d and %d' % (self.imtable.t['imID'][dindex4detector[i]],
                                                              self.imtable.t['imID'][dindex4detector[i+1]]))
            DD.t.add_row({'D1index': dindex4detector[i], 'D2index': dindex4detector[i+1],
                          'D1imID': self.imtable.t['imID'][dindex4detector[i]],
                          'D2imID': self.imtable.t['imID'][dindex4detector[i+1]]})
            i += 2

        if self.verbose > 2:
            print(DD.t)
        return(DD, ('D1', 'D2'))

    def getFFlist(self, detector, max_Delta_MJD=None):
=======
            if self.verbose>1: print 'Adding DD pair with imID=%d and %d' % (self.imtable.t['imID'][dindex4detector[i]],self.imtable.t['imID'][dindex4detector[i+1]])
            DD.t.add_row({'D1index':dindex4detector[i],'D2index':dindex4detector[i+1],'D1imID':self.imtable.t['imID'][dindex4detector[i]],'D2imID':self.imtable.t['imID'][dindex4detector[i+1]]})
            i+=2

        if self.verbose>2:
            print DD.t
        return(DD,('D1','D2'))

    def getFFlist(self,detector,max_Delta_MJD=None):
>>>>>>> 756bf341
        '''
        returns list of Flat-Flat pair indeces, where the indices refer to the self.imtable table
        '''
        if self.verbose > 1:
            print('# Getting FF list')
        #self.imtable.t['skip'][7]=True
        #print  self.imtable.t[6:11]

        # indices for dark frames
        findex, = np.where(self.imtable.t['imtype'] == 'flat')
        # indices for detector and not skipped
<<<<<<< HEAD
        findex4detector = findex[np.where(np.logical_and(self.imtable.t['DETECTOR'][findex] == detector,
                                                         np.logical_not(self.imtable.t['skip'][findex])))]
        if self.verbose > 2:
            print('Possible %d Flats for detector %s' % (len(findex4detector), detector))
            print(self.imtable.t[findex4detector])

        FF = astrotableclass(names=('F1index', 'F2index', 'F1imID', 'F2imID'), dtype=('i4', 'i4', 'i4', 'i4'))
        i = 0
        while i < len(findex4detector)-1:
            if max_Delta_MJD is not None:
                if self.verbose > 2:
                    print('Checking if imID=%d and %d can be FF' % (self.imtable.t['imID'][findex4detector[i]],
                                                                    self.imtable.t['imID'][findex4detector[i+1]]))
                dMJD = self.imtable.t['MJD'][findex4detector[i+1]]-self.imtable.t['MJD'][findex4detector[i]]
                print('dMJD:', dMJD)
                if dMJD > max_Delta_MJD:
                    if self.verbose > 2:
                        print(('Skipping imID=%d (MJD=%f) since imID=%d is not within '
                               'timelimit (Delta MJD = %f>%f)!') % (self.imtable.t['imID'][findex4detector[i]],self.imtable.t['MJD'][i],self.imtable.t['imID'][findex4detector[i+1]],dMJD,max_Delta_MJD))
                    i += 1
                    continue
            if self.verbose > 1:
                print('Adding FF pair with imID=%d and %d' % (self.imtable.t['imID'][findex4detector[i]],self.imtable.t['imID'][findex4detector[i+1]]))
            FF.t.add_row({'F1index': findex4detector[i], 'F2index': findex4detector[i+1],
                          'F1imID': self.imtable.t['imID'][findex4detector[i]],
                          'F2imID': self.imtable.t['imID'][findex4detector[i+1]]})
            i += 2

        if self.verbose > 2:
            print(FF.t)
        return(FF, ('F1', 'F2'))

    def getDDFFlist(self, detector, DD_max_Delta_MJD=None, FF_max_Delta_MJD=None, DDFF_max_Delta_MJD=None):
        '''
        returns list of Flat-Flat pair indeces, where the indices refer to the self.imtable table
        '''
        if self.verbose > 0:
            print('\n### Getting DDFF list')
        DD, DDimtypes = self.getDDlist(detector, max_Delta_MJD=DD_max_Delta_MJD)
        FF, FFimtypes = self.getFFlist(detector, max_Delta_MJD=FF_max_Delta_MJD)
        if self.verbose > 0:
            print('### DD and FF lists created, no matching them!!!')

        DDFF = astrotableclass(names=('F1index', 'F2index', 'F1imID', 'F2imID', 'D1index', 'D2index', 'D1imID',
                                      'D2imID'), dtype=('i4', 'i4', 'i4', 'i4', 'i4', 'i4', 'i4', 'i4'))
=======
        findex4detector = findex[np.where(np.logical_and(self.imtable.t['DETECTOR'][findex]==detector,np.logical_not(self.imtable.t['skip'][findex])))]
        if self.verbose>2:
            print 'Possible %d Flats for detector %s' % (len(findex4detector),detector)
            print self.imtable.t[findex4detector]

        FF = astrotableclass(names=('F1index','F2index','F1imID','F2imID'),dtype=('i4', 'i4', 'i4', 'i4'))
        i=0
        while i<len(findex4detector)-1:
            if max_Delta_MJD!=None:
                if self.verbose>2: print 'Checking if imID=%d and %d can be FF' % (self.imtable.t['imID'][findex4detector[i]],self.imtable.t['imID'][findex4detector[i+1]])
                dMJD =self.imtable.t['MJD'][findex4detector[i+1]]-self.imtable.t['MJD'][findex4detector[i]]
                print 'dMJD:',dMJD
                if dMJD>max_Delta_MJD:
                    if self.verbose>2:
                        print 'Skipping imID=%d (MJD=%f) since imID=%d is not within timelimit (Delta MJD = %f>%f)!' % (self.imtable.t['imID'][findex4detector[i]],self.imtable.t['MJD'][i],self.imtable.t['imID'][findex4detector[i+1]],dMJD,max_Delta_MJD)
                    i+=1
                    continue
            if self.verbose>1: print 'Adding FF pair with imID=%d and %d' % (self.imtable.t['imID'][findex4detector[i]],self.imtable.t['imID'][findex4detector[i+1]])
            FF.t.add_row({'F1index':findex4detector[i],'F2index':findex4detector[i+1],'F1imID':self.imtable.t['imID'][findex4detector[i]],'F2imID':self.imtable.t['imID'][findex4detector[i+1]]})
            i+=2

        if self.verbose>2:
            print FF.t
        return(FF,('F1','F2'))

    def getDDFFlist(self,detector,DD_max_Delta_MJD=None,FF_max_Delta_MJD=None,DDFF_max_Delta_MJD=None):
        '''
        returns list of Flat-Flat pair indeces, where the indices refer to the self.imtable table
        '''
        if self.verbose>0: print '\n### Getting DDFF list'
        DD,DDimtypes = self.getDDlist(detector,max_Delta_MJD=DD_max_Delta_MJD)
        FF,FFimtypes = self.getFFlist(detector,max_Delta_MJD=FF_max_Delta_MJD)
        if self.verbose>0: print '### DD and FF lists created, no matching them!!!'

        DDFF = astrotableclass(names=('F1index','F2index','F1imID','F2imID','D1index','D2index','D1imID','D2imID'),dtype=('i4', 'i4', 'i4', 'i4','i4', 'i4', 'i4', 'i4'))
>>>>>>> 756bf341
        ddcount = np.zeros(len(DD.t))

        for f in range(len(FF.t)):
            if self.verbose > 2:
                print('# Finding DD pair for FF pair with imID=%d and %d' % (FF.t['F1imID'][f], FF.t['F2imID'][f]))
            if DDFF_max_Delta_MJD!=None:
                FF_MJDmin = np.amin(np.array((self.imtable.t['MJD'][FF.t['F1index'][f]],
                                              self.imtable.t['MJD'][FF.t['F2index'][f]])))
                FF_MJDmax = np.amax(np.array((self.imtable.t['MJD'][FF.t['F1index'][f]],
                                              self.imtable.t['MJD'][FF.t['F2index'][f]])))
                if self.verbose > 3:
                    print('FF MJDs:', FF_MJDmin, FF_MJDmax)

            d_best = None
            ddcountmin = None
            for d in range(len(DD.t)):
                if ddcountmin is None or ddcount[d] < ddcountmin:
                    if DDFF_max_Delta_MJD is not None:
                        if self.verbose > 2:
                            print('# Testing DD pair with imID=%d and %d' % (DD.t['D1imID'][d], DD.t['D2imID'][d]))
                        DD_MJDmin = np.amin(np.array((self.imtable.t['MJD'][DD.t['D1index'][d]],
                                                      self.imtable.t['MJD'][DD.t['D2index'][d]])))
                        DD_MJDmax = np.amax(np.array((self.imtable.t['MJD'][DD.t['D1index'][d]],
                                                      self.imtable.t['MJD'][DD.t['D2index'][d]])))
                        print('DD MJD range', DD_MJDmin, DD_MJDmax)
                        dMJD = np.fabs([DD_MJDmax-FF_MJDmin, DD_MJDmin-FF_MJDmax, DD_MJDmax-FF_MJDmax,
                                        DD_MJDmin-FF_MJDmin])
                        max_dMJD = np.amax(dMJD)
                        if max_dMJD > DDFF_max_Delta_MJD:
                            print('DD pair with imID=%d and %d cannot be used, dMJD=%f>%f' % (DD.t['D1imID'][d], DD.t['D2imID'][d], max_dMJD, DDFF_max_Delta_MJD))
                            continue
                    ddcountmin = ddcount[d]
                    d_best = d

            if d_best is None:
                print('SKIPPING following FF pair since there is no matching DD pair!')
                print(FF.t[f])
            else:
<<<<<<< HEAD
                if self.verbose > 2:
                    print('SUCCESS! DD pair with imID %d and %d found for FF pair with imID %d and %d' % (DD.t['D1imID'][d_best], DD.t['D2imID'][d_best], FF.t['F1imID'][f], FF.t['F2imID'][f]))
                ddcount[d_best] += 1
                DDFF.t.add_row({'D1index': DD.t['D1index'][d_best],
                                'D2index': DD.t['D2index'][d_best],
                                'D1imID': DD.t['D1imID'][d_best],
                                'D2imID': DD.t['D2imID'][d_best],
                                'F1index': FF.t['F1index'][f],
                                'F2index': FF.t['F2index'][f],
                                'F1imID': FF.t['F1imID'][f],
                                'F2imID': FF.t['F2imID'][f]})

        print(DDFF.t)
        return(DDFF, ('D1', 'D2', 'F1', 'F2'))

    def get_inputimage_sets(self, reftype, detector, DD_max_Delta_MJD=None, FF_max_Delta_MJD=None,
                            DDFF_max_Delta_MJD=None):
=======
                if self.verbose>2: print 'SUCCESS! DD pair with imID %d and %d found for FF pair with imID %d and %d' % (DD.t['D1imID'][d_best],DD.t['D2imID'][d_best],FF.t['F1imID'][f],FF.t['F2imID'][f])
                ddcount[d_best]+=1
                DDFF.t.add_row({'D1index':DD.t['D1index'][d_best],
                                'D2index':DD.t['D2index'][d_best],
                                'D1imID':DD.t['D1imID'][d_best],
                                'D2imID':DD.t['D2imID'][d_best],
                                'F1index':FF.t['F1index'][f],
                                'F2index':FF.t['F2index'][f],
                                'F1imID':FF.t['F1imID'][f],
                                'F2imID':FF.t['F2imID'][f]})


        print DDFF.t
        return(DDFF,('D1','D2','F1','F2'))

    def get_inputimage_sets(self,reftype,detector,DD_max_Delta_MJD=None,FF_max_Delta_MJD=None,DDFF_max_Delta_MJD=None):
>>>>>>> 756bf341
        imtypes = self.cfg.params[reftype]['imtypes']
        imagesets = []
        if imtypes == 'D':
            imagesets, imagelabels = self.getDlist(detector)
        elif imtypes == 'DD':
            imagesets, imagelabels = self.getDDlist(detector, max_Delta_MJD=DD_max_Delta_MJD)
        elif imtypes == 'FF':
            imagesets, imagelabels = self.getFFlist(detector, max_Delta_MJD=FF_max_Delta_MJD)
        elif imtypes == 'DDFF' or imtypes == 'FFDD':
            imagesets, imagelabels = self.getDDFFlist(detector, DD_max_Delta_MJD=DD_max_Delta_MJD,
                                                      FF_max_Delta_MJD=FF_max_Delta_MJD,
                                                      DDFF_max_Delta_MJD=DDFF_max_Delta_MJD)
        else:
<<<<<<< HEAD
            raise RuntimeError("ERROR: imtypes=%s not yet implemented!" % imtypes)
        return(imagesets, imagelabels)
=======
            raise RuntimeError,"ERROR: imtypes=%s not yet implemented!" % imtypes
        return(imagesets,imagelabels)

>>>>>>> 756bf341

    def cmds4mkref(self, optionalargs):
        '''
        Construct the reftype commands, get the input files
        '''
        if self.verbose:
            print('\n##################################\n### Constructing commands\n##################################')

        # this is just to get the correct dtype for the reftype  columns
        dummyreftype = astrotableclass()
        dummyreftype.t['reftype'] = self.reftypelist
        dummyreftype.t['ssbsteps'] = [self.cfg.params[reftype]['ssbsteps'] for reftype in self.reftypelist]

<<<<<<< HEAD
        self.cmdtable = astrotableclass(names=('reftype', 'detector', 'cmdID', 'Nim'),
                                        dtype=(dummyreftype.t['reftype'].dtype,
                                               self.imtable.t['DETECTOR'].dtype, 'i8', 'i8'))
        #self.cmdtable = astrotableclass(names=('reftype','detector','cmdID','Nim'))
        self.cmdtable.t['cmdID', 'Nim'].format = '%5d'
        self.cmdtable.t['reftype', 'detector'].format = '%s'
        self.inputimagestable = astrotableclass(names=('cmdID', 'reftype', 'imlabel', 'imtype', 'detector',
                                                       'ssbsteps', 'imindex', 'imID', 'MJD', 'fitsfile'),
                                                dtype=('i8', dummyreftype.t['reftype'].dtype, 'S40',
                                                       self.imtable.t['imtype'].dtype,
                                                       self.imtable.t['DETECTOR'].dtype,
                                                       dummyreftype.t['ssbsteps'].dtype,
                                                       'i8', 'i8', 'f8', self.imtable.t['fitsfile'].dtype))
        self.inputimagestable.t['cmdID', 'imindex', 'imID'].format = '%5d'
        self.inputimagestable.t['MJD'].format = '%.8f'
=======
        self.cmdtable = astrotableclass(names=('reftype','detector','cmdID','Nim'),dtype=(dummyreftype.t['reftype'].dtype, self.imtable.t['DETECTOR'].dtype, 'i8', 'i8'))
        #self.cmdtable = astrotableclass(names=('reftype','detector','cmdID','Nim'))
        self.cmdtable.t['cmdID','Nim'].format='%5d'
        self.cmdtable.t['reftype','detector'].format='%s'
        self.inputimagestable = astrotableclass(names=('cmdID','reftype','imlabel','imtype','detector','ssbsteps','imindex','imID','MJD','fitsfile'),
                                                dtype=('i8',dummyreftype.t['reftype'].dtype,'S40',self.imtable.t['imtype'].dtype,self.imtable.t['DETECTOR'].dtype,dummyreftype.t['ssbsteps'].dtype,
                                                       'i8','i8','f8',self.imtable.t['fitsfile'].dtype))
        self.inputimagestable.t['cmdID','imindex','imID'].format= '%5d'
        self.inputimagestable.t['MJD'].format='%.8f'
>>>>>>> 756bf341

        cmdID = 0
        for reftype in self.reftypelist:

            print('SSB steps for reftype %s: %s' % (reftype, self.cfg.params[reftype]['ssbsteps']))
            #continue

<<<<<<< HEAD
            counter = 0
            for detector in self.detectors:
                if self.verbose:
                    print('### Constructing %s commands for detector %s' % (reftype, detector))
                inputimagesets, inputimagelabels = self.get_inputimage_sets(reftype, detector,
                                                                            DD_max_Delta_MJD=self.cfg.params['DD']['max_Delta_MJD'],
                                                                            FF_max_Delta_MJD=self.cfg.params['FF']['max_Delta_MJD'],
                                                                            DDFF_max_Delta_MJD=self.cfg.params['DDFF']['max_Delta_MJD'])

                if self.verbose:
                    print('### %d image sets for %s for detector %s' % (len(inputimagesets.t), reftype, detector))
                if self.verbose > 1:
                    print(inputimagesets.t)
                for i in range(len(inputimagesets.t)):
                    if self.verbose > 1:
                        print('image set index %d' % i)
=======
            counter=0
            for detector in self.detectors:
                if self.verbose: print '### Constructing %s commands for detector %s' % (reftype,detector)
                inputimagesets,inputimagelabels = self.get_inputimage_sets(reftype,detector,
                                                                          DD_max_Delta_MJD=self.cfg.params['DD']['max_Delta_MJD'],
                                                                          FF_max_Delta_MJD=self.cfg.params['FF']['max_Delta_MJD'],
                                                                          DDFF_max_Delta_MJD=self.cfg.params['DDFF']['max_Delta_MJD'])

                if self.verbose: print '### %d image sets for %s for detector %s' % (len(inputimagesets.t),reftype,detector)
                if self.verbose>1: print inputimagesets.t
                for i in xrange(len(inputimagesets.t)):
                    if self.verbose>1: print 'image set index %d' %i
>>>>>>> 756bf341
                    for inputimagelabel in inputimagelabels:

                        # This is the index to the image in imtable
                        imindex = inputimagesets.t['%sindex' % inputimagelabel][i]

                        # sanity test: imindex and imID need to agree!!
                        if inputimagesets.t['%simID' % inputimagelabel][i] != self.imtable.t['imID'][imindex]:
                            raise RuntimeError(('BUG!!! This should not happen! the imIDs %d and %d need to '
                                                'match!') % (inputimagesets.t['%simID' % inputimagelabel][i],
                                                             self.imtable.t['imID'][imindex]))

<<<<<<< HEAD
                        if self.verbose > 3:
                            print(self.imtable.t[inputimagesets.t['%sindex' % inputimagelabel][i]])
=======
                        if self.verbose>3:
                            print self.imtable.t[inputimagesets.t['%sindex' % inputimagelabel][i]]

>>>>>>> 756bf341

                        dict2add = {'cmdID': cmdID, 'imindex': imindex, 'reftype': reftype,
                                    'detector': detector, 'imlabel': inputimagelabel,
                                    'ssbsteps': self.cfg.params[reftype]['ssbsteps']}
                        for key in ['fitsfile', 'imID', 'imtype', 'MJD']:
                            dict2add[key]=self.imtable.t[key][imindex]
                        self.inputimagestable.t.add_row(dict2add)

<<<<<<< HEAD
                    self.cmdtable.t.add_row({'reftype': reftype, 'detector': detector, 'cmdID': cmdID,
                                             'Nim': len(inputimagelabels)})
                    cmdID += 1
        print('\n### COMMANDS:')
        print(self.cmdtable.t)
        print('\n### INPUT FILES:')
        print(self.inputimagestable.t)

        print('BRYAN: here we call your script to get the outoput filenames and the commands to run SSB!')
        print('input is the self.inputimagestable')
        print('What we need is: ssb-reduced input filename, a flag if this ssb-reduced input file already exists, and the commands to reduce the inputfilename to the ssb stage it needs to be run')
        print('ssbsteps: here we have to figure out what nomenclature to use to define which ssb steps to run. As examples, I just came up with names, but we probably should use the SSB step names.')

        sys.exit(0)

    def cmds4mkrefold(self, optionalargs):

        if self.verbose:
            print('##################################\n### Constructing commands')
=======
                    self.cmdtable.t.add_row({'reftype':reftype,'detector':detector,'cmdID':cmdID,'Nim':len(inputimagelabels)})
                    cmdID+=1
        print '\n### COMMANDS:'
        print self.cmdtable.t
        print '\n### INPUT FILES:'
        print self.inputimagestable.t

        print 'BRYAN: here we call your script to get the outoput filenames and the commands to run SSB!'
        print 'input is the self.inputimagestable'
        print 'What we need is: ssb-reduced input filename, a flag if this ssb-reduced input file already exists, and the commands to reduce the inputfilename to the ssb stage it needs to be run'
        print 'ssbsteps: here we have to figure out what nomenclature to use to define which ssb steps to run. As examples, I just came up with names, but we probably should use the SSB step names.'

        sys.exit(0)

    def cmds4mkrefold(self,optionalargs):

        if self.verbose:
            print '##################################\n### Constructing commands'
>>>>>>> 756bf341

        for reftype in self.reftypelist:

            if self.verbose:
                print('### Constructing %s commands' % reftype)
            counter = 0
            for detector in self.detectors:
                inputimagesets = self.get_inputimage_sets(reftype, detector,
                                                          DD_max_Delta_MJD=self.cfg.params['DD']['max_Delta_MJD'],
                                                          FF_max_Delta_MJD=self.cfg.params['FF']['max_Delta_MJD'],
                                                          DDFF_max_Delta_MJD=self.cfg.params['DDFF']['max_Delta_MJD'])
                continue
                for inputimageset in inputimagesets:
                    cmdargs = '%s' % reftype

<<<<<<< HEAD
                    if type(inputimageset) is list:
                        cmdargs += ' %s' % ' '.join(inputimageset)
                    else:
                        cmdargs += ' %s' % inputimageset
=======
                    if type(inputimageset) is types.ListType:
                        cmdargs+=' %s' % ' '.join(inputimageset)
                    else:
                        cmdargs+=' %s' % inputimageset
>>>>>>> 756bf341

                    cmdargs += ' '
                    cmdargs += ' '.join(optionalargs)

                    mkref = mkrefclass()
<<<<<<< HEAD
                    mkref.mkref(cmdargs.split(), onlyinit=True)

                    if len(self.cmdtable.t) == 0:
                        self.cmdtable.t['reftype'] = np.array([reftype])
                        self.cmdtable.t['detector'] = detector
                        self.cmdtable.t['outbasename'] = None
                        self.cmdtable.t['cmdargs'] = cmdargs
=======
                    mkref.mkref(cmdargs.split(),onlyinit=True)

                    if len(self.cmdtable.t)==0:
                        self.cmdtable.t['reftype']=np.array([reftype])
                        self.cmdtable.t['detector']=detector
                        self.cmdtable.t['outbasename']=None
                        self.cmdtable.t['cmdargs']=cmdargs
>>>>>>> 756bf341
                    else:
                        self.cmdtable.t.add_row({'reftype': reftype, 'detector': detector,
                                                 'outbasename': None, 'cmdargs': cmdargs})
                    counter += 1
                print('%d %s commands for detector %s' % (counter, reftype, detector))

<<<<<<< HEAD
        print('### in total, %d commands' % (len(self.cmdtable.t)))
        if self.verbose > 1:
            print('Commands constructed:')
            print(self.cmdtable.t)
=======
        print '### in total, %d commands' % (len(self.cmdtable.t))
        if self.verbose>1:
            print 'Commands constructed:'
            print self.cmdtable.t

>>>>>>> 756bf341

        sys.exit(0)

    def submitbatch(self):
<<<<<<< HEAD
        print("### submitbatch: NOT YET IMPLEMENTED!!!")

    def mkrefloop(self):
        for i in range(len(self.cmdtable.t)):

            print('### running mkref.py %s' % self.cmdtable.t['cmdargs'][i])
=======
        print "### submitbatch: NOT YET IMPLEMENTED!!!"

    def mkrefloop(self):
        for i in xrange(len(self.cmdtable.t)):

            print '### running mkref.py %s' % self.cmdtable.t['cmdargs'][i]
>>>>>>> 756bf341
            mkref = mkrefclass()

            mkref.mkref(self.cmdtable.t['cmdargs'][i].split())

    def combinerefs(self):
<<<<<<< HEAD
        print("### combinerefs: NOT YET IMPLEMENTED!!!")

    def overview(self):
        print("### overview: NOT YET IMPLEMENTED!!!")


if __name__ == '__main__':

    mkrefs = mkrefsclass()
=======
        print "### combinerefs: NOT YET IMPLEMENTED!!!"


    def overview(self):
        print "### overview: NOT YET IMPLEMENTED!!!"

if __name__=='__main__':

    mkrefs=mkrefsclass()
>>>>>>> 756bf341
    parser = mkrefs.define_options()
    args = parser.parse_args()

    # set verbose level
    mkrefs.verbose = args.verbose
    mkrefs.debug = args.debug

    # Load config files
    mkrefs.loadcfgfiles(args.cfgfile,
                        extracfgfiles=args.extracfgfile,
                        params=args.params,
                        params4all=args.pall,
                        params4sections=args.pp)

    print(mkrefs.cfg.params)
    mkrefs.organize_inputfiles(args.reftypes_and_imagelist)

    optionalargs = mkrefs.get_optional_arguments(args, sys.argv)

    mkrefs.cmds4mkref(optionalargs)

<<<<<<< HEAD
=======

>>>>>>> 756bf341
    if args.batchmode:
        mkrefs.submitbatch()
    else:
        mkrefs.mkrefloop()

    mkrefs.combinerefs()

    mkrefs.overview()

    print('Hello3!')<|MERGE_RESOLUTION|>--- conflicted
+++ resolved
@@ -15,8 +15,8 @@
 import numpy as np
 import scipy
 
-from tools import astrotableclass,yamlcfgclass
-from mkref import mkrefclass
+from .utils.tools import astrotableclass,yamlcfgclass
+from .mkref import mkrefclass
 
 # get the root dir of the code. This is needed only if the scripts are not installed as a module!
 #if 'JWST_MKREFS_SRCDIR' in os.environ:
@@ -27,21 +27,13 @@
 #else:
 rootdir = os.path.dirname(os.path.realpath(__file__))
 
-<<<<<<< HEAD
-=======
-from .utils.tools import astrotableclass,yamlcfgclass
-from .mkref import mkrefclass
->>>>>>> 756bf341
+
 
 class cmdsclass(astrotableclass):
     def __init__(self):
         astrotableclass.__init__(self)
 
 
-<<<<<<< HEAD
-=======
-
->>>>>>> 756bf341
 class mkrefsclass(astrotableclass):
     def __init__(self):
         astrotableclass.__init__(self)
@@ -75,14 +67,10 @@
         parser = mkref.refoptions4mkrefs(parser=parser)
         return(parser)
 
-<<<<<<< HEAD
     def loadcfgfiles(self, maincfgfile, extracfgfiles=None, params=None, params4all=None,
                      params4sections=None, requireParamExists=True):
         if self.cfg is None:
-=======
-    def loadcfgfiles(self,maincfgfile,extracfgfiles=None,params=None,params4all=None,params4sections=None,requireParamExists=True):
-        if self.cfg == None:
->>>>>>> 756bf341
+
             self.cfg = yamlcfgclass()
         if self.cfg.loadcfgfiles(maincfgfile, extracfgfiles=extracfgfiles,
                                  params=params, params4all=params4all, params4sections=params4sections,
@@ -90,11 +78,7 @@
             raise RuntimeError("Something went wrong when loading config files!")
         return(0)
 
-<<<<<<< HEAD
     def trim_imagelist(self, imagelist, basenamepattern=None):
-=======
-    def trim_imagelist(self,imagelist,basenamepattern=None):
->>>>>>> 756bf341
         '''
         only keep fits file that match basenamepattern
         '''
@@ -108,12 +92,7 @@
             newimagelist = []
             basenamepattern_compiled = re.compile(basenamepattern)
             # make sure the input files are all ok!
-<<<<<<< HEAD
             for i in range(len(imagelist)):
-=======
-            for i in xrange(len(imagelist)):
->>>>>>> 756bf341
-
                 m = basenamepattern_compiled.search(imagelist[i])
                 if m is None:
                     print('SKIPPING', imagelist[i])
@@ -131,11 +110,7 @@
 
         return(imagelist)
 
-<<<<<<< HEAD
     def parse_reftypes_images(self, reftypes_and_imagelist, basenamepattern=None):
-=======
-    def parse_reftypes_images(self,reftypes_and_imagelist,basenamepattern=None):
->>>>>>> 756bf341
         reftypelist = []
         imagelist = []
         for s in reftypes_and_imagelist:
@@ -146,15 +121,9 @@
                     raise RuntimeError("ERROR: file %s does not exist, thus not a viable input file" % s)
                 imagelist.append(os.path.abspath(s))
 
-<<<<<<< HEAD
         imagelist = self.trim_imagelist(imagelist, basenamepattern)
 
         return(reftypelist, imagelist)
-=======
-        imagelist = self.trim_imagelist(imagelist,basenamepattern)
-
-        return(reftypelist,imagelist)
->>>>>>> 756bf341
 
     def getimtypes(self):
         if not ('imtype' in self.imtable.t.colnames):
@@ -163,18 +132,13 @@
         darkpattern = re.compile(self.cfg.params['inputfiles']['dark_pattern'])
         flatpattern = re.compile(self.cfg.params['inputfiles']['flat_pattern'])
 
-<<<<<<< HEAD
         for i in range(len(self.imtable.t)):
-=======
-        for i in xrange(len(self.imtable.t)):
->>>>>>> 756bf341
             shortfilename = os.path.basename(self.imtable.t['fitsfile'][i])
             if darkpattern.search(shortfilename):
                 self.imtable.t['imtype'][i] = 'dark'
             elif flatpattern.search(shortfilename):
                 self.imtable.t['imtype'][i] = 'flat'
             else:
-<<<<<<< HEAD
                 print('ERROR: image type of image %s is unknown!')
 
     def getimageinfo(self, imagelist, dateobsfitskey=None, timeobsfitskey=None, mjdobsfitskey=None):
@@ -184,18 +148,6 @@
         self.imtable.t['imID'] = list(range(len(imagelist)))
         self.imtable.t['imtype'] = None
         self.imtable.t['skip'] = False
-=======
-                print 'ERROR: image type of image %s is unknown!'
-
-
-    def getimageinfo(self,imagelist,dateobsfitskey=None,timeobsfitskey=None,mjdobsfitskey=None):
-
-        #self.imtable['fitsfile'].format('%s')
-        self.imtable.t['fitsfile']=imagelist
-        self.imtable.t['imID']=range(len(imagelist))
-        self.imtable.t['imtype']=None
-        self.imtable.t['skip']=False
->>>>>>> 756bf341
 
         requiredfitskeys = self.cfg.params['inputfiles']['requiredfitskeys']
         if requiredfitskeys is None:
@@ -212,20 +164,11 @@
         else:
             mjdcol = 'MJD'
 
-<<<<<<< HEAD
         self.imtable.fitsheader2table('fitsfile',
                                       requiredfitskeys=requiredfitskeys,
                                       optionalfitskey=self.cfg.params['inputfiles']['optionalfitskeys'],
                                       raiseError=False, skipcolname='skip')
         self.imtable.dateobs2mjd(dateobsfitskey, mjdcol, mjdobscol=mjdobsfitskey, timeobscol=timeobsfitskey)
-=======
-
-        self.imtable.fitsheader2table('fitsfile',
-                                      requiredfitskeys=requiredfitskeys,
-                                      optionalfitskey=self.cfg.params['inputfiles']['optionalfitskeys'],
-                                      raiseError=False,skipcolname='skip')
-        self.imtable.dateobs2mjd(dateobsfitskey,mjdcol,mjdobscol=mjdobsfitskey,timeobscol=timeobsfitskey)
->>>>>>> 756bf341
 
         self.getimtypes()
         # sort by MJD
@@ -236,12 +179,7 @@
 
         return(0)
 
-<<<<<<< HEAD
     def organize_inputfiles(self, reftypes_and_imagelist):
-=======
-    def organize_inputfiles(self,reftypes_and_imagelist):
->>>>>>> 756bf341
-
         # parse teh command line arguments for reftypes and images
         (reftypelist, imagelist) = self.parse_reftypes_images(reftypes_and_imagelist,
                                                               basenamepattern=self.cfg.params['inputfiles']['basenamepattern'])
@@ -279,11 +217,7 @@
         print('optional arguments:', opt_arg_list)
         return(opt_arg_list)
 
-<<<<<<< HEAD
     def getDlist(self, detector):
-=======
-    def getDlist(self,detector):
->>>>>>> 756bf341
         '''
         returns list of Dark indeces, where the indices refer to the self.darks table
         '''
@@ -305,16 +239,9 @@
         D.t['D1index', 'D1imID'].format = '%d'
         #print D.t
         #sys.exit(0)
-<<<<<<< HEAD
         return(D, ('D1',))
 
     def getDDlist(self, detector, max_Delta_MJD=None):
-=======
-        return(D,('D1',))
-
-
-    def getDDlist(self,detector,max_Delta_MJD=None):
->>>>>>> 756bf341
         '''
         returns list of Dark-Dark pair indeces,  where the indices refer to the self.imtable table
         '''
@@ -346,7 +273,6 @@
                         print('Skipping imID=%d (MJD=%f) since imID=%d is not within timelimit (Delta MJD = %f>%f)!' % (self.imtable.t['imID'][dindex4detector[i]],self.imtable.t['MJD'][i],self.imtable.t['imID'][dindex4detector[i+1]],dMJD,max_Delta_MJD))
                     i += 1
                     continue
-<<<<<<< HEAD
             if self.verbose > 1:
                 print('Adding DD pair with imID=%d and %d' % (self.imtable.t['imID'][dindex4detector[i]],
                                                               self.imtable.t['imID'][dindex4detector[i+1]]))
@@ -360,17 +286,6 @@
         return(DD, ('D1', 'D2'))
 
     def getFFlist(self, detector, max_Delta_MJD=None):
-=======
-            if self.verbose>1: print 'Adding DD pair with imID=%d and %d' % (self.imtable.t['imID'][dindex4detector[i]],self.imtable.t['imID'][dindex4detector[i+1]])
-            DD.t.add_row({'D1index':dindex4detector[i],'D2index':dindex4detector[i+1],'D1imID':self.imtable.t['imID'][dindex4detector[i]],'D2imID':self.imtable.t['imID'][dindex4detector[i+1]]})
-            i+=2
-
-        if self.verbose>2:
-            print DD.t
-        return(DD,('D1','D2'))
-
-    def getFFlist(self,detector,max_Delta_MJD=None):
->>>>>>> 756bf341
         '''
         returns list of Flat-Flat pair indeces, where the indices refer to the self.imtable table
         '''
@@ -382,7 +297,6 @@
         # indices for dark frames
         findex, = np.where(self.imtable.t['imtype'] == 'flat')
         # indices for detector and not skipped
-<<<<<<< HEAD
         findex4detector = findex[np.where(np.logical_and(self.imtable.t['DETECTOR'][findex] == detector,
                                                          np.logical_not(self.imtable.t['skip'][findex])))]
         if self.verbose > 2:
@@ -428,43 +342,6 @@
 
         DDFF = astrotableclass(names=('F1index', 'F2index', 'F1imID', 'F2imID', 'D1index', 'D2index', 'D1imID',
                                       'D2imID'), dtype=('i4', 'i4', 'i4', 'i4', 'i4', 'i4', 'i4', 'i4'))
-=======
-        findex4detector = findex[np.where(np.logical_and(self.imtable.t['DETECTOR'][findex]==detector,np.logical_not(self.imtable.t['skip'][findex])))]
-        if self.verbose>2:
-            print 'Possible %d Flats for detector %s' % (len(findex4detector),detector)
-            print self.imtable.t[findex4detector]
-
-        FF = astrotableclass(names=('F1index','F2index','F1imID','F2imID'),dtype=('i4', 'i4', 'i4', 'i4'))
-        i=0
-        while i<len(findex4detector)-1:
-            if max_Delta_MJD!=None:
-                if self.verbose>2: print 'Checking if imID=%d and %d can be FF' % (self.imtable.t['imID'][findex4detector[i]],self.imtable.t['imID'][findex4detector[i+1]])
-                dMJD =self.imtable.t['MJD'][findex4detector[i+1]]-self.imtable.t['MJD'][findex4detector[i]]
-                print 'dMJD:',dMJD
-                if dMJD>max_Delta_MJD:
-                    if self.verbose>2:
-                        print 'Skipping imID=%d (MJD=%f) since imID=%d is not within timelimit (Delta MJD = %f>%f)!' % (self.imtable.t['imID'][findex4detector[i]],self.imtable.t['MJD'][i],self.imtable.t['imID'][findex4detector[i+1]],dMJD,max_Delta_MJD)
-                    i+=1
-                    continue
-            if self.verbose>1: print 'Adding FF pair with imID=%d and %d' % (self.imtable.t['imID'][findex4detector[i]],self.imtable.t['imID'][findex4detector[i+1]])
-            FF.t.add_row({'F1index':findex4detector[i],'F2index':findex4detector[i+1],'F1imID':self.imtable.t['imID'][findex4detector[i]],'F2imID':self.imtable.t['imID'][findex4detector[i+1]]})
-            i+=2
-
-        if self.verbose>2:
-            print FF.t
-        return(FF,('F1','F2'))
-
-    def getDDFFlist(self,detector,DD_max_Delta_MJD=None,FF_max_Delta_MJD=None,DDFF_max_Delta_MJD=None):
-        '''
-        returns list of Flat-Flat pair indeces, where the indices refer to the self.imtable table
-        '''
-        if self.verbose>0: print '\n### Getting DDFF list'
-        DD,DDimtypes = self.getDDlist(detector,max_Delta_MJD=DD_max_Delta_MJD)
-        FF,FFimtypes = self.getFFlist(detector,max_Delta_MJD=FF_max_Delta_MJD)
-        if self.verbose>0: print '### DD and FF lists created, no matching them!!!'
-
-        DDFF = astrotableclass(names=('F1index','F2index','F1imID','F2imID','D1index','D2index','D1imID','D2imID'),dtype=('i4', 'i4', 'i4', 'i4','i4', 'i4', 'i4', 'i4'))
->>>>>>> 756bf341
         ddcount = np.zeros(len(DD.t))
 
         for f in range(len(FF.t)):
@@ -503,7 +380,6 @@
                 print('SKIPPING following FF pair since there is no matching DD pair!')
                 print(FF.t[f])
             else:
-<<<<<<< HEAD
                 if self.verbose > 2:
                     print('SUCCESS! DD pair with imID %d and %d found for FF pair with imID %d and %d' % (DD.t['D1imID'][d_best], DD.t['D2imID'][d_best], FF.t['F1imID'][f], FF.t['F2imID'][f]))
                 ddcount[d_best] += 1
@@ -521,24 +397,6 @@
 
     def get_inputimage_sets(self, reftype, detector, DD_max_Delta_MJD=None, FF_max_Delta_MJD=None,
                             DDFF_max_Delta_MJD=None):
-=======
-                if self.verbose>2: print 'SUCCESS! DD pair with imID %d and %d found for FF pair with imID %d and %d' % (DD.t['D1imID'][d_best],DD.t['D2imID'][d_best],FF.t['F1imID'][f],FF.t['F2imID'][f])
-                ddcount[d_best]+=1
-                DDFF.t.add_row({'D1index':DD.t['D1index'][d_best],
-                                'D2index':DD.t['D2index'][d_best],
-                                'D1imID':DD.t['D1imID'][d_best],
-                                'D2imID':DD.t['D2imID'][d_best],
-                                'F1index':FF.t['F1index'][f],
-                                'F2index':FF.t['F2index'][f],
-                                'F1imID':FF.t['F1imID'][f],
-                                'F2imID':FF.t['F2imID'][f]})
-
-
-        print DDFF.t
-        return(DDFF,('D1','D2','F1','F2'))
-
-    def get_inputimage_sets(self,reftype,detector,DD_max_Delta_MJD=None,FF_max_Delta_MJD=None,DDFF_max_Delta_MJD=None):
->>>>>>> 756bf341
         imtypes = self.cfg.params[reftype]['imtypes']
         imagesets = []
         if imtypes == 'D':
@@ -552,14 +410,8 @@
                                                       FF_max_Delta_MJD=FF_max_Delta_MJD,
                                                       DDFF_max_Delta_MJD=DDFF_max_Delta_MJD)
         else:
-<<<<<<< HEAD
             raise RuntimeError("ERROR: imtypes=%s not yet implemented!" % imtypes)
         return(imagesets, imagelabels)
-=======
-            raise RuntimeError,"ERROR: imtypes=%s not yet implemented!" % imtypes
-        return(imagesets,imagelabels)
-
->>>>>>> 756bf341
 
     def cmds4mkref(self, optionalargs):
         '''
@@ -573,7 +425,6 @@
         dummyreftype.t['reftype'] = self.reftypelist
         dummyreftype.t['ssbsteps'] = [self.cfg.params[reftype]['ssbsteps'] for reftype in self.reftypelist]
 
-<<<<<<< HEAD
         self.cmdtable = astrotableclass(names=('reftype', 'detector', 'cmdID', 'Nim'),
                                         dtype=(dummyreftype.t['reftype'].dtype,
                                                self.imtable.t['DETECTOR'].dtype, 'i8', 'i8'))
@@ -589,17 +440,6 @@
                                                        'i8', 'i8', 'f8', self.imtable.t['fitsfile'].dtype))
         self.inputimagestable.t['cmdID', 'imindex', 'imID'].format = '%5d'
         self.inputimagestable.t['MJD'].format = '%.8f'
-=======
-        self.cmdtable = astrotableclass(names=('reftype','detector','cmdID','Nim'),dtype=(dummyreftype.t['reftype'].dtype, self.imtable.t['DETECTOR'].dtype, 'i8', 'i8'))
-        #self.cmdtable = astrotableclass(names=('reftype','detector','cmdID','Nim'))
-        self.cmdtable.t['cmdID','Nim'].format='%5d'
-        self.cmdtable.t['reftype','detector'].format='%s'
-        self.inputimagestable = astrotableclass(names=('cmdID','reftype','imlabel','imtype','detector','ssbsteps','imindex','imID','MJD','fitsfile'),
-                                                dtype=('i8',dummyreftype.t['reftype'].dtype,'S40',self.imtable.t['imtype'].dtype,self.imtable.t['DETECTOR'].dtype,dummyreftype.t['ssbsteps'].dtype,
-                                                       'i8','i8','f8',self.imtable.t['fitsfile'].dtype))
-        self.inputimagestable.t['cmdID','imindex','imID'].format= '%5d'
-        self.inputimagestable.t['MJD'].format='%.8f'
->>>>>>> 756bf341
 
         cmdID = 0
         for reftype in self.reftypelist:
@@ -607,7 +447,6 @@
             print('SSB steps for reftype %s: %s' % (reftype, self.cfg.params[reftype]['ssbsteps']))
             #continue
 
-<<<<<<< HEAD
             counter = 0
             for detector in self.detectors:
                 if self.verbose:
@@ -624,20 +463,6 @@
                 for i in range(len(inputimagesets.t)):
                     if self.verbose > 1:
                         print('image set index %d' % i)
-=======
-            counter=0
-            for detector in self.detectors:
-                if self.verbose: print '### Constructing %s commands for detector %s' % (reftype,detector)
-                inputimagesets,inputimagelabels = self.get_inputimage_sets(reftype,detector,
-                                                                          DD_max_Delta_MJD=self.cfg.params['DD']['max_Delta_MJD'],
-                                                                          FF_max_Delta_MJD=self.cfg.params['FF']['max_Delta_MJD'],
-                                                                          DDFF_max_Delta_MJD=self.cfg.params['DDFF']['max_Delta_MJD'])
-
-                if self.verbose: print '### %d image sets for %s for detector %s' % (len(inputimagesets.t),reftype,detector)
-                if self.verbose>1: print inputimagesets.t
-                for i in xrange(len(inputimagesets.t)):
-                    if self.verbose>1: print 'image set index %d' %i
->>>>>>> 756bf341
                     for inputimagelabel in inputimagelabels:
 
                         # This is the index to the image in imtable
@@ -649,14 +474,8 @@
                                                 'match!') % (inputimagesets.t['%simID' % inputimagelabel][i],
                                                              self.imtable.t['imID'][imindex]))
 
-<<<<<<< HEAD
                         if self.verbose > 3:
                             print(self.imtable.t[inputimagesets.t['%sindex' % inputimagelabel][i]])
-=======
-                        if self.verbose>3:
-                            print self.imtable.t[inputimagesets.t['%sindex' % inputimagelabel][i]]
-
->>>>>>> 756bf341
 
                         dict2add = {'cmdID': cmdID, 'imindex': imindex, 'reftype': reftype,
                                     'detector': detector, 'imlabel': inputimagelabel,
@@ -665,7 +484,6 @@
                             dict2add[key]=self.imtable.t[key][imindex]
                         self.inputimagestable.t.add_row(dict2add)
 
-<<<<<<< HEAD
                     self.cmdtable.t.add_row({'reftype': reftype, 'detector': detector, 'cmdID': cmdID,
                                              'Nim': len(inputimagelabels)})
                     cmdID += 1
@@ -685,26 +503,6 @@
 
         if self.verbose:
             print('##################################\n### Constructing commands')
-=======
-                    self.cmdtable.t.add_row({'reftype':reftype,'detector':detector,'cmdID':cmdID,'Nim':len(inputimagelabels)})
-                    cmdID+=1
-        print '\n### COMMANDS:'
-        print self.cmdtable.t
-        print '\n### INPUT FILES:'
-        print self.inputimagestable.t
-
-        print 'BRYAN: here we call your script to get the outoput filenames and the commands to run SSB!'
-        print 'input is the self.inputimagestable'
-        print 'What we need is: ssb-reduced input filename, a flag if this ssb-reduced input file already exists, and the commands to reduce the inputfilename to the ssb stage it needs to be run'
-        print 'ssbsteps: here we have to figure out what nomenclature to use to define which ssb steps to run. As examples, I just came up with names, but we probably should use the SSB step names.'
-
-        sys.exit(0)
-
-    def cmds4mkrefold(self,optionalargs):
-
-        if self.verbose:
-            print '##################################\n### Constructing commands'
->>>>>>> 756bf341
 
         for reftype in self.reftypelist:
 
@@ -720,23 +518,15 @@
                 for inputimageset in inputimagesets:
                     cmdargs = '%s' % reftype
 
-<<<<<<< HEAD
                     if type(inputimageset) is list:
                         cmdargs += ' %s' % ' '.join(inputimageset)
                     else:
                         cmdargs += ' %s' % inputimageset
-=======
-                    if type(inputimageset) is types.ListType:
-                        cmdargs+=' %s' % ' '.join(inputimageset)
-                    else:
-                        cmdargs+=' %s' % inputimageset
->>>>>>> 756bf341
 
                     cmdargs += ' '
                     cmdargs += ' '.join(optionalargs)
 
                     mkref = mkrefclass()
-<<<<<<< HEAD
                     mkref.mkref(cmdargs.split(), onlyinit=True)
 
                     if len(self.cmdtable.t) == 0:
@@ -744,58 +534,31 @@
                         self.cmdtable.t['detector'] = detector
                         self.cmdtable.t['outbasename'] = None
                         self.cmdtable.t['cmdargs'] = cmdargs
-=======
-                    mkref.mkref(cmdargs.split(),onlyinit=True)
-
-                    if len(self.cmdtable.t)==0:
-                        self.cmdtable.t['reftype']=np.array([reftype])
-                        self.cmdtable.t['detector']=detector
-                        self.cmdtable.t['outbasename']=None
-                        self.cmdtable.t['cmdargs']=cmdargs
->>>>>>> 756bf341
                     else:
                         self.cmdtable.t.add_row({'reftype': reftype, 'detector': detector,
                                                  'outbasename': None, 'cmdargs': cmdargs})
                     counter += 1
                 print('%d %s commands for detector %s' % (counter, reftype, detector))
 
-<<<<<<< HEAD
         print('### in total, %d commands' % (len(self.cmdtable.t)))
         if self.verbose > 1:
             print('Commands constructed:')
             print(self.cmdtable.t)
-=======
-        print '### in total, %d commands' % (len(self.cmdtable.t))
-        if self.verbose>1:
-            print 'Commands constructed:'
-            print self.cmdtable.t
-
->>>>>>> 756bf341
 
         sys.exit(0)
 
     def submitbatch(self):
-<<<<<<< HEAD
         print("### submitbatch: NOT YET IMPLEMENTED!!!")
 
     def mkrefloop(self):
         for i in range(len(self.cmdtable.t)):
 
             print('### running mkref.py %s' % self.cmdtable.t['cmdargs'][i])
-=======
-        print "### submitbatch: NOT YET IMPLEMENTED!!!"
-
-    def mkrefloop(self):
-        for i in xrange(len(self.cmdtable.t)):
-
-            print '### running mkref.py %s' % self.cmdtable.t['cmdargs'][i]
->>>>>>> 756bf341
             mkref = mkrefclass()
 
             mkref.mkref(self.cmdtable.t['cmdargs'][i].split())
 
     def combinerefs(self):
-<<<<<<< HEAD
         print("### combinerefs: NOT YET IMPLEMENTED!!!")
 
     def overview(self):
@@ -805,17 +568,6 @@
 if __name__ == '__main__':
 
     mkrefs = mkrefsclass()
-=======
-        print "### combinerefs: NOT YET IMPLEMENTED!!!"
-
-
-    def overview(self):
-        print "### overview: NOT YET IMPLEMENTED!!!"
-
-if __name__=='__main__':
-
-    mkrefs=mkrefsclass()
->>>>>>> 756bf341
     parser = mkrefs.define_options()
     args = parser.parse_args()
 
@@ -837,10 +589,6 @@
 
     mkrefs.cmds4mkref(optionalargs)
 
-<<<<<<< HEAD
-=======
-
->>>>>>> 756bf341
     if args.batchmode:
         mkrefs.submitbatch()
     else:
